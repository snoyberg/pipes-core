--- conflicted
+++ resolved
@@ -17,6 +17,8 @@
 import Control.Category.Monoidal
 import Control.Monad
 import Control.Monad.Free
+import qualified Control.Monad.Trans as T
+import Control.Monad.State
 import Control.Pipe.Common
 
 firstP :: Monad m
@@ -80,29 +82,39 @@
 joinP :: Monad m => Pipe (Either a a) a m r
 joinP = pipe $ either id id
 
+data Queue a = Queue ![a] ![a]
+
+emptyQueue :: Queue a
+emptyQueue = Queue [] []
+
+enqueue :: a -> Queue a -> Queue a
+enqueue x (Queue xs ys) = Queue (x : xs) ys
+
+dequeue :: Queue a -> (Maybe a, Queue a)
+dequeue (Queue (x : xs) ys) = (Just x, Queue xs ys)
+dequeue q@(Queue [] []) = (Nothing, q)
+dequeue (Queue [] ys) = dequeue (Queue (reverse ys) [])
+
 loopP :: Monad m => Pipe (Either a c) (Either b c) m r -> Pipe a b m r
-<<<<<<< HEAD
-loopP = go [] []
+loopP p = evalStateT (go p) emptyQueue
   where
-    go _ _ (Pure r) = return r
-    go xs ys (M m) = lift m >>= go xs ys
-    go [] [] (Await k) = tryAwait >>= \x -> go [] [] (k $ liftM Left x)
-    go (x : xs) ys (Await k) = go xs ys (k . Just . Right $ x)
-    go [] ys p@(Await _) = go (reverse ys) [] p
-    go xs ys (Yield (Left x) c) = yield x >> go xs ys c
-    go xs ys (Yield (Right y) c) = go xs (y : ys) c
-=======
-loopP (Pure r) = return r
-loopP (Free c) = case step c of
-  (z, m) -> m >>= \p -> loopP (feeder z >+> p)
-  where
-    feeder z = maybe (return ()) (yield . Right) z >> idP
+    go (Pure r) = return r
+    go (Free c) = step c >>= T.lift >>= go
 
-    step (M m s) = (Nothing, lift_ s m)
-    step (Await k) = (Nothing, liftM (k . Left) await)
-    step (Yield (Left b) x) = (Nothing, yield b >> return x)
-    step (Yield (Right z) x) = (Just z, return x)
-    step (Catch s h) = (z, catchP s' (liftM return . h))
-      where (z, s') = step s
-    step (Throw e) = (Nothing, throw e)
->>>>>>> 24ba3e30
+    step (M m s) = return $ lift_ s m
+    step (Await k) = do
+      x <- deq
+      return $ case x of
+        Nothing -> liftM (k . Left) await
+        Just x  -> return $ k (Right x)
+    step (Yield (Left b) x) = return $ yield b >> return x
+    step (Yield (Right z) x) = enq z >> return (return x)
+    step (Catch s h) = do
+      p <- step s
+      return $ catchP p (liftM return . h)
+    step (Throw e) = return $ throw e
+
+    enq = modify . enqueue
+    deq = do
+      (x, q) <- gets dequeue
+      put q >> return x